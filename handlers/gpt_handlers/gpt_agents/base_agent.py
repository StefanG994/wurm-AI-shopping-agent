--- conflicted
+++ resolved
@@ -34,20 +34,8 @@
 	def get_small_llm_model(self):
 		return OPENAI_MODEL_SMALL
 	
-<<<<<<< HEAD
-	def load_function_schemas(self, schema_name: str):
-=======
 	def load_function_schemas(self, schema_name: str) -> List[Dict[str, Any]]:
->>>>>>> 029a9a19
 		base_dir = os.path.dirname(__file__)
 		schema_path = os.path.join(base_dir, schema_dir, schema_name)
 		with open(schema_path, "r", encoding="utf-8") as f:
-			self.tools =  json.load(f)
-		
-	def get_action_schema(self, action_name: str) -> Dict[str, Any]:
-		if self.tools is None:
-			return {}
-		
-		for schema in self.tools:
-			if schema["name"] == action_name:
-				return schema       
+			return json.load(f)