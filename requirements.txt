--- conflicted
+++ resolved
@@ -27,9 +27,7 @@
 
 uvicorn[standard]>=0.23
 
-<<<<<<< HEAD
+slowapi>=0.1.9
+
 # --- Graphiti for agent memory ---
-graphiti-core>=3.0.0
-=======
-slowapi>=0.1.9
->>>>>>> 406176df
+graphiti-core>=3.0.0